[package]
name = "swarm_nl"
version = "0.1.0"
edition = "2021"

# See more keys and their definitions at https://doc.rust-lang.org/cargo/reference/manifest.html

[dependencies]
rust-ini = "0.20.0"
thiserror = "1.0.58"
rand = "0.8.5"
libp2p = { version="0.53.2", "features"=["async-std", "macros", "ping", "tokio", "tcp", "noise", "yamux", "quic", "tls", "dns", "kad", "identify", "request-response", "cbor"] }
libp2p-identity = { version="0.2.8", "features"=["secp256k1", "ecdsa", "rsa", "ed25519"] }
futures = "0.3.30"
<<<<<<< HEAD
futures-time = "3.0.0"
serde = "1.0.200"
async-trait = "0.1.80"
base58 = "0.2.0"

[dependencies.async-std]
version = "1.12.0"
optional = true
=======
futures-timer = "3.0.3"
void = "1.0.2"
tracing = "0.1.40"
async-std = "1.12.0"
>>>>>>> 54337b5b

[dependencies.tokio]
version = "1.37.0"
optional = true

[features]
tokio-runtime = ["tokio"]
async-std-runtime = []<|MERGE_RESOLUTION|>--- conflicted
+++ resolved
@@ -12,7 +12,6 @@
 libp2p = { version="0.53.2", "features"=["async-std", "macros", "ping", "tokio", "tcp", "noise", "yamux", "quic", "tls", "dns", "kad", "identify", "request-response", "cbor"] }
 libp2p-identity = { version="0.2.8", "features"=["secp256k1", "ecdsa", "rsa", "ed25519"] }
 futures = "0.3.30"
-<<<<<<< HEAD
 futures-time = "3.0.0"
 serde = "1.0.200"
 async-trait = "0.1.80"
@@ -21,12 +20,6 @@
 [dependencies.async-std]
 version = "1.12.0"
 optional = true
-=======
-futures-timer = "3.0.3"
-void = "1.0.2"
-tracing = "0.1.40"
-async-std = "1.12.0"
->>>>>>> 54337b5b
 
 [dependencies.tokio]
 version = "1.37.0"
@@ -34,4 +27,4 @@
 
 [features]
 tokio-runtime = ["tokio"]
-async-std-runtime = []+async-std-runtime = ["async-std"]