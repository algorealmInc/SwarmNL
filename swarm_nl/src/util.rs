--- conflicted
+++ resolved
@@ -7,7 +7,6 @@
 
 /// Read an .ini file containing bootstrap config information.
 pub fn read_ini_file(file_path: &str) -> SwarmNlResult<BootstrapConfig> {
-<<<<<<< HEAD
 	// read the file from disk
 	if let Ok(config) = Ini::load_from_file(file_path) {
 		// ports section
@@ -29,18 +28,21 @@
 			.parse::<Port>()
 			.unwrap_or_default();
 
-		// try to read the serialized keypair
-		// auth section
-		let section = config
-			.section(Some("auth"))
-			.ok_or(SwarmNlError::BoostrapFileReadError(file_path.to_owned()))?;
-
-		// get the preferred key type
-		let key_type = section.get("crypto").unwrap_or_default();
-
-		// get serialized keypair
-		let mut serialized_keypair =
-			string_to_vec::<u8>(section.get("protobuf_keypair").unwrap_or_default());
+        // try to read the serialized keypair
+        // auth section
+		let (key_type, mut serialized_keypair) = if let Some(section) = config.section(Some("auth"))
+		{
+			// get the preferred key type
+			let key_type = section.get("crypto").unwrap_or_default();
+
+			// get serialized keypair
+			let serialized_keypair =
+				string_to_vec::<u8>(section.get("protobuf_keypair").unwrap_or_default());
+
+			(key_type, serialized_keypair)
+		} else {
+			Default::default()
+		};
 
 		// Now, move on the read bootnodes if any
 		let section = config
@@ -59,62 +61,6 @@
 		// return error
 		Err(SwarmNlError::BoostrapFileReadError(file_path.to_owned()))
 	}
-=======
-    // read the file from disk
-    if let Ok(config) = Ini::load_from_file(file_path) {
-        // ports section
-        let section = config
-            .section(Some("ports"))
-            .ok_or(SwarmNlError::BoostrapFileReadError(file_path.to_owned()))?;
-
-        // get TCP port
-        let tcp_port = section
-            .get("tcp")
-            .unwrap_or_default()
-            .parse::<Port>()
-            .unwrap_or_default();
-
-        // get UDP port
-        let udp_port = section
-            .get("udp")
-            .unwrap_or_default()
-            .parse::<Port>()
-            .unwrap_or_default();
-
-        // try to read the serialized keypair
-        // auth section
-		let (key_type, mut serialized_keypair) = if let Some(section) = config.section(Some("auth"))
-		{
-			// get the preferred key type
-			let key_type = section.get("crypto").unwrap_or_default();
-
-			// get serialized keypair
-			let serialized_keypair =
-				string_to_vec::<u8>(section.get("protobuf_keypair").unwrap_or_default());
-
-			(key_type, serialized_keypair)
-		} else {
-			Default::default()
-		};
-
-        // Now, move on the read bootnodes if any
-        let section = config
-            .section(Some("Bootstrap"))
-            .ok_or(SwarmNlError::BoostrapFileReadError(file_path.to_owned()))?;
-
-        // get the provided bootnodes
-        let boot_nodes = string_to_hashmap(section.get("boot_nodes").unwrap_or_default());
-
-        Ok(BootstrapConfig::new()
-            .generate_keypair_from_protobuf(key_type, &mut serialized_keypair)
-            .with_bootnodes(boot_nodes)
-            .with_tcp(tcp_port)
-            .with_udp(udp_port))
-    } else {
-        // return error
-        Err(SwarmNlError::BoostrapFileReadError(file_path.to_owned()))
-    }
->>>>>>> 850d35de
 }
 
 /// write value into config file
@@ -143,20 +89,19 @@
 
 /// Parse string into a hashmap
 fn string_to_hashmap(input: &str) -> HashMap<String, String> {
-<<<<<<< HEAD
-	input
-		.trim_matches(|c| c == '{' || c == '}')
-		.split(',')
-		.filter(|s| s.contains(':'))
-		.fold(HashMap::new(), |mut acc, s| {
-			let mut parts = s.trim().splitn(2, ':');
-			if let (Some(key), Some(value)) = (parts.next(), parts.next()) {
-				if key.len() > 1 {
-					acc.insert(key.trim().to_owned(), value.trim().to_owned());
-				}
-			}
-			acc
-		})
+    input
+        .trim_matches(|c| c == '[' || c == ']')
+        .split(',')
+        .filter(|s| s.contains(':'))
+        .fold(HashMap::new(), |mut acc, s| {
+            let mut parts = s.trim().splitn(2, ':');
+            if let (Some(key), Some(value)) = (parts.next(), parts.next()) {
+                if key.len() > 1 {
+                    acc.insert(key.trim().to_owned(), value.trim().to_owned());
+                }
+            }
+            acc
+        })
 }
 
 #[cfg(test)]
@@ -269,19 +214,4 @@
 		expected.insert("key2".to_string(), "value2".to_string());
 		assert_eq!(result, expected);
 	}
-=======
-    input
-        .trim_matches(|c| c == '[' || c == ']')
-        .split(',')
-        .filter(|s| s.contains(':'))
-        .fold(HashMap::new(), |mut acc, s| {
-            let mut parts = s.trim().splitn(2, ':');
-            if let (Some(key), Some(value)) = (parts.next(), parts.next()) {
-                if key.len() > 1 {
-                    acc.insert(key.trim().to_owned(), value.trim().to_owned());
-                }
-            }
-            acc
-        })
->>>>>>> 850d35de
 }