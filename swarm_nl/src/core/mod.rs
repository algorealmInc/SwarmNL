// Copyright 2024 Algorealm
// Apache 2.0 License

//! Core data structures and protocol implementations for building a swarm.

#![doc = include_str!("../../doc/core/NetworkBuilder.md")]
#![doc = include_str!("../../doc/core/ApplicationInteraction.md")]

use std::{
	collections::{HashMap, HashSet},
	fs,
	net::{IpAddr, Ipv4Addr},
	num::NonZeroU32,
	sync::Arc,
	time::Duration,
};

use base58::FromBase58;

use futures::{
	channel::mpsc::{self, Receiver, Sender},
	select, SinkExt, StreamExt,
};
use libp2p::{
	gossipsub::{self, IdentTopic, TopicHash},
	identify::{self, Info},
	kad::{self, store::MemoryStore, Record},
	multiaddr::Protocol,
	noise,
	ping::{self, Failure},
	request_response::{self, cbor::Behaviour, ProtocolSupport},
	swarm::{dial_opts::DialOpts, ConnectionError, NetworkBehaviour, SwarmEvent},
	tcp, tls, yamux, Multiaddr, StreamProtocol, Swarm, SwarmBuilder,
};

use self::{
	gossipsub_cfg::{Blacklist, GossipsubInfo},
	ping_config::*,
};

use super::*;
use crate::{setup::BootstrapConfig, util::string_to_peer_id};

#[cfg(feature = "async-std-runtime")]
pub use async_std::sync::Mutex;

#[cfg(feature = "tokio-runtime")]
pub use tokio::sync::Mutex;

mod prelude;
pub use prelude::*;
mod tests;

/// The Core Behaviour implemented which highlights the various protocols
/// we'll be adding support for.
#[derive(NetworkBehaviour)]
#[behaviour(to_swarm = "CoreEvent")]
struct CoreBehaviour {
	ping: ping::Behaviour,
	kademlia: kad::Behaviour<MemoryStore>,
	identify: identify::Behaviour,
	request_response: request_response::cbor::Behaviour<Rpc, Rpc>,
	gossipsub: gossipsub::Behaviour,
}

/// Network events generated as a result of supported and configured [`NetworkBehaviour`]'s
#[derive(Debug)]
enum CoreEvent {
	Ping(ping::Event),
	Kademlia(kad::Event),
	Identify(identify::Event),
	RequestResponse(request_response::Event<Rpc, Rpc>),
	Gossipsub(gossipsub::Event),
}

/// Implement ping events for [`CoreEvent`].
impl From<ping::Event> for CoreEvent {
	fn from(event: ping::Event) -> Self {
		CoreEvent::Ping(event)
	}
}

/// Implement kademlia events for [`CoreEvent`].
impl From<kad::Event> for CoreEvent {
	fn from(event: kad::Event) -> Self {
		CoreEvent::Kademlia(event)
	}
}

/// Implement identify events for [`CoreEvent`].
impl From<identify::Event> for CoreEvent {
	fn from(event: identify::Event) -> Self {
		CoreEvent::Identify(event)
	}
}

/// Implement request_response events for [`CoreEvent`].
impl From<request_response::Event<Rpc, Rpc>> for CoreEvent {
	fn from(event: request_response::Event<Rpc, Rpc>) -> Self {
		CoreEvent::RequestResponse(event)
	}
}

<<<<<<< HEAD
/// Implement gossipsub events for [`CoreEvent`].
=======
/// Implement gossipsub events for [`CoreEvent`]
>>>>>>> 3f858c37
impl From<gossipsub::Event> for CoreEvent {
	fn from(event: gossipsub::Event) -> Self {
		CoreEvent::Gossipsub(event)
	}
}

<<<<<<< HEAD
/// Structure containing necessary data to build [`Core`].
=======
/// Structure containing necessary data to build [`Core`]
>>>>>>> 3f858c37
pub struct CoreBuilder<T: EventHandler + Clone + Send + Sync + 'static> {
	network_id: StreamProtocol,
	keypair: Keypair,
	tcp_udp_port: (Port, Port),
	boot_nodes: HashMap<PeerIdString, MultiaddrString>,
	blacklist: Blacklist,
	/// the network event handler
	handler: T,
	/// The size of the stream buffers to use to track application requests to the network layer
	/// internally.
	stream_size: usize,
	ip_address: IpAddr,
	/// Connection keep-alive duration while idle.
	keep_alive_duration: Seconds,
	/// The transport protocols being used.
	/// TODO: This can be a collection in the future to support additive transports.
	transport: TransportOpts,
	/// The `Behaviour` of the `Ping` protocol.
	ping: (ping::Behaviour, PingErrorPolicy),
	/// The `Behaviour` of the `Kademlia` protocol.
	kademlia: kad::Behaviour<kad::store::MemoryStore>,
	/// The `Behaviour` of the `Identify` protocol.
	identify: identify::Behaviour,
	/// The `Behaviour` of the `Request-Response` protocol. The second field value is the function to handle an incoming request from a peer.
	request_response: Behaviour<Rpc, Rpc>,
	/// The `Behaviour` of the `GossipSub` protocol
	gossipsub: gossipsub::Behaviour,
}

impl<T: EventHandler + Clone + Send + Sync + 'static> CoreBuilder<T> {
	/// Return a [`CoreBuilder`] struct configured with [`BootstrapConfig`] and default values.
	/// Here, it is certain that [`BootstrapConfig`] contains valid data.
	/// A type that implements [`EventHandler`] is passed to handle and react to network events.
	pub fn with_config(config: BootstrapConfig, handler: T) -> Self {
		// The default network id
		let network_id = DEFAULT_NETWORK_ID;

		// The default transports (TCP/IP and QUIC)
		let default_transport = TransportOpts::TcpQuic {
			tcp_config: TcpConfig::Default,
		};

		// The peer ID of the node
		let peer_id = config.keypair().public().to_peer_id();

		// Set up default config for Kademlia
		let mut cfg = kad::Config::default();
		cfg.set_protocol_names(vec![StreamProtocol::new(network_id)]);
		let store = kad::store::MemoryStore::new(peer_id);
		let kademlia = kad::Behaviour::with_config(peer_id, store, cfg);

		// Set up default config for Kademlia
		let cfg = identify::Config::new(network_id.to_owned(), config.keypair().public())
			.with_push_listen_addr_updates(true);
		let identify = identify::Behaviour::new(cfg);

		// Set up default config for Request-Response
		let request_response = Behaviour::new(
			[(StreamProtocol::new(network_id), ProtocolSupport::Full)],
			request_response::Config::default(),
		);

		// Set up default config for gossiping
		let cfg = gossipsub::Config::default();
		let gossipsub = gossipsub::Behaviour::new(
			gossipsub::MessageAuthenticity::Signed(config.keypair()),
			cfg,
		)
		.map_err(|_| SwarmNlError::GossipConfigError)
		.unwrap();

		// Initialize struct with information from `BootstrapConfig`
		CoreBuilder {
			network_id: StreamProtocol::new(network_id),
			keypair: config.keypair(),
			tcp_udp_port: config.ports(),
			boot_nodes: config.bootnodes(),
			blacklist: config.blacklist(),
			handler,
			stream_size: usize::MAX,
			// Default is to listen on all interfaces (ipv4).
			ip_address: IpAddr::V4(DEFAULT_IP_ADDRESS),
			keep_alive_duration: DEFAULT_KEEP_ALIVE_DURATION,
			transport: default_transport,
			// The peer will be disconnected after 20 successive timeout errors are recorded
			ping: (
				Default::default(),
				PingErrorPolicy::DisconnectAfterMaxTimeouts(20),
			),
			kademlia,
			identify,
			request_response,
			gossipsub,
		}
	}


	/// Explicitly configure the network (protocol) id.
	/// 
	/// Note that it must be of the format "/protocol-name/version" otherwise it will default to
	/// "/swarmnl/1.0". See: [`DEFAULT_NETWORK_ID`].
	pub fn with_network_id(self, protocol: String) -> Self {
		if protocol.len() > MIN_NETWORK_ID_LENGTH.into() && protocol.starts_with("/") {
			CoreBuilder {
				network_id: StreamProtocol::try_from_owned(protocol.clone())
					.map_err(|_| SwarmNlError::NetworkIdParseError(protocol))
					.unwrap(),
				..self
			}
		} else {
			panic!("Could not parse provided network id");
		}
	}

	/// Configure the IP address to listen on.
	/// 
	/// If none is specified, the default value is `Ipv4Addr::new(0, 0, 0, 0)`. See: [`DEFAULT_IP_ADDRESS`].
	pub fn listen_on(self, ip_address: IpAddr) -> Self {
		CoreBuilder { ip_address, ..self }
	}

	/// Configure how long to keep a connection alive (in seconds) once it is idling.
	pub fn with_idle_connection_timeout(self, keep_alive_duration: Seconds) -> Self {
		CoreBuilder {
			keep_alive_duration,
			..self
		}
	}

	/// Configure the size of the stream buffers to use to track application requests to the network
	/// layer internally. This should be as large an possible to prevent dropping of requests to the
	/// network layer. Defaults to [`usize::MAX`]
	pub fn with_stream_size(self, size: usize) -> Self {
		CoreBuilder {
			stream_size: size,
			..self
		}
	}

	/// Configure the `Ping` protocol for the network.
	pub fn with_ping(self, config: PingConfig) -> Self {
		// Set the ping protocol
		CoreBuilder {
			ping: (
				ping::Behaviour::new(
					ping::Config::new()
						.with_interval(config.interval)
						.with_timeout(config.timeout),
				),
				config.err_policy,
			),
			..self
		}
	}

	/// Configure the RPC protocol for the network.
	pub fn with_rpc<F>(self, config: RpcConfig) -> Self
	where
		F: Fn(Vec<String>) -> Vec<String>,
	{
		// Set the request-response protocol
		CoreBuilder {
			request_response: Behaviour::new(
				[(self.network_id.clone(), ProtocolSupport::Full)],
				request_response::Config::default()
					.with_request_timeout(config.timeout)
					.with_max_concurrent_streams(config.max_concurrent_streams),
			),
			..self
		}
	}

	/// TODO! Kademlia Config has to be cutom because of some setting exposed
	/// Configure the `Kademlia` protocol for the network.
	pub fn with_kademlia(self, config: kad::Config) -> Self {
		// PeerId
		let peer_id = self.keypair.public().to_peer_id();
		let store = kad::store::MemoryStore::new(peer_id);
		let kademlia = kad::Behaviour::with_config(peer_id, store, config);

		CoreBuilder { kademlia, ..self }
	}

	/// Configure the `Gossipsub` protocol for the network
	/// # Panics
	///
	/// THis function panics if `Gossipsub` cannot be configured properly
	pub fn with_gossipsub(
		self,
		config: gossipsub::Config,
		auth: gossipsub::MessageAuthenticity,
	) -> Self {
		let gossipsub = gossipsub::Behaviour::new(auth, config)
			.map_err(|_| SwarmNlError::GossipConfigError)
			.unwrap();

		CoreBuilder { gossipsub, ..self }
	}

	/// Configure the transports to support.
	pub fn with_transports(self, transport: TransportOpts) -> Self {
		CoreBuilder { transport, ..self }
	}

	/// Configure network event handler.
	/// This configures the functions to be called when various network events take place.
	pub fn configure_network_events(self, handler: T) -> Self {
		CoreBuilder { handler, ..self }
	}

	/// Return the id of the network
	fn network_id(&self) -> String {
		self.network_id.to_string()
	}

	/// Build the [`Core`] data structure.
	///
	/// Handles the configuration of the libp2p Swarm structure and the selected transport protocols, behaviours and node identity for tokio and async-std runtimes. The Swarm is wrapped in the Core
	/// construct which serves as the interface to interact with the internal networking layer.
	pub async fn build(self) -> SwarmNlResult<Core<T>> {
		#[cfg(feature = "async-std-runtime")]
		let mut swarm = {
			// Configure transports for default and custom configurations
			let swarm_builder: SwarmBuilder<_, _> = match self.transport {
				TransportOpts::TcpQuic { tcp_config } => match tcp_config {
					TcpConfig::Default => {
						libp2p::SwarmBuilder::with_existing_identity(self.keypair.clone())
							.with_async_std()
							.with_tcp(
								tcp::Config::default(),
								(tls::Config::new, noise::Config::new),
								yamux::Config::default,
							)
							.map_err(|_| {
								SwarmNlError::TransportConfigError(TransportOpts::TcpQuic {
									tcp_config: TcpConfig::Default,
								})
							})?
							.with_quic()
							.with_dns()
							.await
							.map_err(|_| SwarmNlError::DNSConfigError)?
					},
					TcpConfig::Custom {
						ttl,
						nodelay,
						backlog,
					} => {
						let tcp_config = tcp::Config::default()
							.ttl(ttl)
							.nodelay(nodelay)
							.listen_backlog(backlog);

						libp2p::SwarmBuilder::with_existing_identity(self.keypair.clone())
							.with_async_std()
							.with_tcp(
								tcp_config,
								(tls::Config::new, noise::Config::new),
								yamux::Config::default,
							)
							.map_err(|_| {
								SwarmNlError::TransportConfigError(TransportOpts::TcpQuic {
									tcp_config: TcpConfig::Custom {
										ttl,
										nodelay,
										backlog,
									},
								})
							})?
							.with_quic()
							.with_dns()
							.await
							.map_err(|_| SwarmNlError::DNSConfigError)?
					},
				},
			};

			// Configure the selected protocols and their corresponding behaviours
			swarm_builder
				.with_behaviour(|_|
                        CoreBehaviour {
                            ping: self.ping.0,
                            kademlia: self.kademlia,
                            identify: self.identify,
							request_response: self.request_response,
							gossipsub: self.gossipsub
                        })
				.map_err(|_| SwarmNlError::ProtocolConfigError)?
				.with_swarm_config(|cfg| {
					cfg.with_idle_connection_timeout(Duration::from_secs(self.keep_alive_duration))
				})
				.build()
		};

		#[cfg(feature = "tokio-runtime")]
		let mut swarm = {
			let swarm_builder: SwarmBuilder<_, _> = match self.transport {
				TransportOpts::TcpQuic { tcp_config } => match tcp_config {
					TcpConfig::Default => {
						libp2p::SwarmBuilder::with_existing_identity(self.keypair.clone())
							.with_tokio()
							.with_tcp(
								tcp::Config::default(),
								(tls::Config::new, noise::Config::new),
								yamux::Config::default,
							)
							.map_err(|_| {
								SwarmNlError::TransportConfigError(TransportOpts::TcpQuic {
									tcp_config: TcpConfig::Default,
								})
							})?
							.with_quic()
					},
					TcpConfig::Custom {
						ttl,
						nodelay,
						backlog,
					} => {
						let tcp_config = tcp::Config::default()
							.ttl(ttl)
							.nodelay(nodelay)
							.listen_backlog(backlog);

						libp2p::SwarmBuilder::with_existing_identity(self.keypair.clone())
							.with_tokio()
							.with_tcp(
								tcp_config,
								(tls::Config::new, noise::Config::new),
								yamux::Config::default,
							)
							.map_err(|_| {
								SwarmNlError::TransportConfigError(TransportOpts::TcpQuic {
									tcp_config: TcpConfig::Custom {
										ttl,
										nodelay,
										backlog,
									},
								})
							})?
							.with_quic()
					},
				},
			};

			// Configure the selected protocols and their corresponding behaviours
			swarm_builder
				.with_behaviour(|_|
                        CoreBehaviour {
                            ping: self.ping.0,
                            kademlia: self.kademlia,
                            identify: self.identify,
							request_response: self.request_response,
							gossipsub: self.gossipsub
                        })
				.map_err(|_| SwarmNlError::ProtocolConfigError)?
				.with_swarm_config(|cfg| {
					cfg.with_idle_connection_timeout(Duration::from_secs(self.keep_alive_duration))
				})
				.build()
		};

		// Configure the transport multiaddress and begin listening.
		// It can handle multiple future tranports based on configuration e.g, in the future, WebRTC.
		match self.transport {
			// TCP/IP and QUIC
			TransportOpts::TcpQuic { tcp_config: _ } => {
				// Configure TCP/IP multiaddress
				let listen_addr_tcp = Multiaddr::empty()
					.with(match self.ip_address {
						IpAddr::V4(address) => Protocol::from(address),
						IpAddr::V6(address) => Protocol::from(address),
					})
					.with(Protocol::Tcp(self.tcp_udp_port.0));

				// Configure QUIC multiaddress
				let listen_addr_quic = Multiaddr::empty()
					.with(match self.ip_address {
						IpAddr::V4(address) => Protocol::from(address),
						IpAddr::V6(address) => Protocol::from(address),
					})
					.with(Protocol::Udp(self.tcp_udp_port.1))
					.with(Protocol::QuicV1);

				// Begin listening
				#[cfg(any(feature = "tokio-runtime", feature = "async-std-runtime"))]
				swarm.listen_on(listen_addr_tcp.clone()).map_err(|_| {
					SwarmNlError::MultiaddressListenError(listen_addr_tcp.to_string())
				})?;

				#[cfg(any(feature = "tokio-runtime", feature = "async-std-runtime"))]
				swarm.listen_on(listen_addr_quic.clone()).map_err(|_| {
					SwarmNlError::MultiaddressListenError(listen_addr_quic.to_string())
				})?;
			},
		}

		// Add bootnodes to local routing table, if any
		for peer_info in self.boot_nodes {
			// PeerId
			if let Some(peer_id) = string_to_peer_id(&peer_info.0) {
				// Multiaddress
				if let Ok(multiaddr) = peer_info.1.parse::<Multiaddr>() {
					// Strange but make sure the peers are not a part of our blacklist
					if !self.blacklist.list.iter().any(|&id| id == peer_id) {
						swarm
							.behaviour_mut()
							.kademlia
							.add_address(&peer_id, multiaddr.clone());

						println!("Dailing {}", multiaddr);

						// Dial them
						swarm.dial(peer_id).map_err(|_| {
							SwarmNlError::RemotePeerDialError(multiaddr.to_string())
						})?;
					}
				}
			}
		}

		// Begin DHT bootstrap, hopefully bootnodes were supplied
		let _ = swarm.behaviour_mut().kademlia.bootstrap();

		// Register and inform swarm of our blacklist
		for peer_id in &self.blacklist.list {
			swarm.behaviour_mut().gossipsub.blacklist_peer(peer_id);
		}

		// There must be a way for the application to communicate with the underlying networking
		// core. This will involve accepting and pushing data to the application layer.
		// Two streams will be opened: The first mpsc stream will allow SwarmNL push data to the
		// application and the application will consume it (single consumer). The second stream
		// will have SwarmNl (being the consumer) recieve data and commands from multiple areas
<<<<<<< HEAD
		// in the application.
=======
		// in the application;
>>>>>>> 3f858c37
		let (application_sender, network_receiver) =
			mpsc::channel::<StreamData>(STREAM_BUFFER_CAPACITY);
		let (network_sender, application_receiver) =
			mpsc::channel::<StreamData>(STREAM_BUFFER_CAPACITY);

		// Set up the ping network info.
		// `PeerId` does not implement `Default` so we will add the peerId of this node as seed
		// and set the count to 0. The count can NEVER increase because we cannot `Ping`
		// ourselves.
		let peer_id = self.keypair.public().to_peer_id();

		// Timeouts
		let mut timeouts = HashMap::<PeerId, u16>::new();
		timeouts.insert(peer_id.clone(), 0);

		// Outbound errors
		let mut outbound_errors = HashMap::<PeerId, u16>::new();
		outbound_errors.insert(peer_id.clone(), 0);

		// Ping manager
		let manager = PingManager {
			timeouts,
			outbound_errors,
		};

		// Set up Ping network information
		let ping_info = PingInfo {
			policy: self.ping.1,
			manager,
		};

		// Set up Gossipsub network information
		let gossip_info = GossipsubInfo {
			blacklist: self.blacklist,
		};

		// Initials stream id
		let stream_id = StreamId::new();
		let stream_request_buffer =
			Arc::new(Mutex::new(StreamRequestBuffer::new(self.stream_size)));
		let stream_response_buffer =
			Arc::new(Mutex::new(StreamResponseBuffer::new(self.stream_size)));

		// Aggregate the useful network information
		let network_info = NetworkInfo {
			id: self.network_id,
			ping: ping_info,
			gossipsub: gossip_info,
		};

		// Build the network core
		let network_core = Core {
			keypair: self.keypair,
			application_sender,
			// network_sender,
			// application_receiver,
			stream_request_buffer: stream_request_buffer.clone(),
			stream_response_buffer: stream_response_buffer.clone(),
			current_stream_id: Arc::new(Mutex::new(stream_id)),
			// Save handler as the state of the application
			state: self.handler,
		};

		// Spin up task to handle async operations and data on the network.
		#[cfg(feature = "async-std-runtime")]
		async_std::task::spawn(Core::handle_async_operations(
			swarm,
			network_info,
			network_sender,
			network_receiver,
			network_core.clone(),
		));

		// Spin up task to handle async operations and data on the network.
		#[cfg(feature = "tokio-runtime")]
		tokio::task::spawn(Core::handle_async_operations(
			swarm,
			network_info,
			network_sender,
			network_receiver,
			network_core.clone(),
		));

		// Spin up task to listen for responses from the network layer
		#[cfg(feature = "async-std-runtime")]
		async_std::task::spawn(Core::handle_network_response(
			application_receiver,
			network_core.clone(),
		));

		// Spin up task to listen for responses from the network layer
		#[cfg(feature = "tokio-runtime")]
		tokio::task::spawn(Core::handle_network_response(
			application_receiver,
			network_core.clone(),
		));

		// Wait for a few seconds before passing control to the application
		#[cfg(feature = "async-std-runtime")]
		async_std::task::sleep(Duration::from_secs(BOOT_WAIT_TIME)).await;

		// Wait for a few seconds before passing control to the application
		#[cfg(feature = "tokio-runtime")]
		tokio::time::sleep(Duration::from_secs(BOOT_WAIT_TIME)).await;

		Ok(network_core)
	}
}

/// The core interface for the application layer to interface with the networking layer.
#[derive(Clone)]
pub struct Core<T: EventHandler + Clone + Send + Sync + 'static> {
	keypair: Keypair,
	/// The producing end of the stream that sends data to the network layer from the
	/// application.
	application_sender: Sender<StreamData>,
	/// The consuming end of the stream that recieves data from the network layer.
	// application_receiver: Receiver<StreamData>,
	/// The producing end of the stream that sends data from the network layer to the application.
	// network_sender: Sender<StreamData>,
	/// This serves as a buffer for the results of the requests to the network layer.
	/// With this, applications can make async requests and fetch their results at a later time
	/// without waiting. This is made possible by storing a [`StreamId`] for a particular stream
	/// request.
	stream_response_buffer: Arc<Mutex<StreamResponseBuffer>>,
	/// Store a [`StreamId`] representing a network request
	stream_request_buffer: Arc<Mutex<StreamRequestBuffer>>,
	/// Current stream id. Useful for opening new streams, we just have to bump the number by 1
	current_stream_id: Arc<Mutex<StreamId>>,
	/// The state of the application
	pub state: T,
}

impl<T: EventHandler + Clone + Send + Sync + 'static> Core<T> {
	/// Serialize keypair to protobuf format and write to config file on disk. This could be useful
	/// for saving a keypair when going offline for future use.
	///
	/// It returns a boolean to indicate success of operation. Only key types other than RSA can be
	/// serialized to protobuf format and only a single keypair can be saved at a time.
	pub fn save_keypair_offline(&self, config_file_path: &str) -> bool {
		// Check the file exists, and create one if not
		if let Err(_) = fs::metadata(config_file_path) {
			fs::File::create(config_file_path).expect("could not create config file");
		}

		// Check if key type is something other than RSA
		if KeyType::RSA != self.keypair.key_type() {
			if let Ok(protobuf_keypair) = self.keypair.to_protobuf_encoding() {
				// Write key type and serialized array key to config file
				return util::write_config(
					"auth",
					"protobuf_keypair",
					&format!("{:?}", protobuf_keypair),
					config_file_path,
				) && util::write_config(
					"auth",
					"Crypto",
					&format!("{}", self.keypair.key_type()),
					config_file_path,
				);
			} 
		}

		false
	}

	/// Return the node's `PeerId`
	pub fn peer_id(&self) -> PeerId {
		self.keypair.public().to_peer_id()
	}

	/// Send data to the network layer and recieve a unique `StreamId` to track the request.
	/// 
	/// If the internal stream buffer is full, `None` will be returned.
	pub async fn send_to_network(&mut self, app_request: AppData) -> Option<StreamId> {
		// Generate stream id
		let stream_id = StreamId::next(*self.current_stream_id.lock().await);
		let request = StreamData::FromApplication(stream_id, app_request.clone());

		// Only a few requests should be tracked internally
		match app_request {
			// Doesn't need any tracking
			AppData::KademliaDeleteRecord { .. } | AppData::KademliaStopProviding { .. } => {
				// Send request
				let _ = self.application_sender.send(request).await;
				return None;
			},
			// Okay with the rest
			_ => {
				// Acquire lock on stream_request_buffer
				let mut stream_request_buffer = self.stream_request_buffer.lock().await;

				// Add to request buffer
				if !stream_request_buffer.insert(stream_id) {
					// Buffer appears to be full
					return None;
				}

				// Send request
				if let Ok(_) = self.application_sender.send(request).await {
					// Store latest stream id
					*self.current_stream_id.lock().await = stream_id;
					return Some(stream_id);
				} else {
					return None;
				}
			},
		}
	}

	/// TODO! Buffer cleanup algorithm
	/// Explicitly rectrieve the reponse to a request sent to the network layer.
	/// This function is decoupled from the [`send_to_network()`] function so as to prevent delay
	/// and read immediately as the response to the request should already be in the stream response
	/// buffer.
	pub async fn recv_from_network(&mut self, stream_id: StreamId) -> NetworkResult {
		#[cfg(feature = "async-std-runtime")]
		{
			let channel = self.clone();
			let response_handler = async_std::task::spawn(async move {
				let mut loop_count = 0;
				loop {
					// Attempt to acquire the lock without blocking
					let mut buffer_guard = channel.stream_response_buffer.lock().await;

					// Check if the value is available in the response buffer
					if let Some(result) = buffer_guard.remove(&stream_id) {
						return Ok(result);
					}

					// Timeout after 5 trials
					if loop_count < 5 {
						loop_count += 1;
					} else {
						return Err(NetworkError::NetworkReadTimeout);
					}

					// Response has not arrived, sleep and retry
					async_std::task::sleep(Duration::from_secs(TASK_SLEEP_DURATION)).await;
				}
			});

			// Wait for the spawned task to complete
			match response_handler.await {
				Ok(result) => result,
				Err(_) => Err(NetworkError::InternalTaskError),
			}
		}

		#[cfg(feature = "tokio-runtime")]
		{
			let channel = self.clone();
			let response_handler = tokio::task::spawn(async move {
				let mut loop_count = 0;
				loop {
					// Attempt to acquire the lock without blocking
					let mut buffer_guard = channel.stream_response_buffer.lock().await;

					// Check if the value is available in the response buffer
					if let Some(result) = buffer_guard.remove(&stream_id) {
						return Ok(result);
					}

					// Timeout after 5 trials
					if loop_count < 5 {
						loop_count += 1;
					} else {
						return Err(NetworkError::NetworkReadTimeout);
					}

					// Response has not arrived, sleep and retry
					tokio::time::sleep(Duration::from_secs(TASK_SLEEP_DURATION)).await;
				}
			});

			// Wait for the spawned task to complete
			match response_handler.await {
				Ok(result) => result?,
				Err(_) => Err(NetworkError::InternalTaskError),
			}
		}
	}

	/// Perform an atomic `send` and `recieve` from the network layer. This function is atomic and
	/// blocks until the result of the request is returned from the network layer. This function
	/// should mostly be used when the result of the request is needed immediately and delay can be
	/// condoned. It will still timeout if the delay exceeds the configured period.
	/// If the internal buffer is full, it will return an error.
	pub async fn fetch_from_network(&mut self, request: AppData) -> NetworkResult {
		// send request
		if let Some(stream_id) = self.send_to_network(request).await {
			// wait to recieve response from the network
			self.recv_from_network(stream_id).await
		} else {
			Err(NetworkError::StreamBufferOverflow)
		}
	}

	/// Handle the responses coming from the network layer. This is usually as a result of a request
	/// from the application layer
	async fn handle_network_response(mut receiver: Receiver<StreamData>, network_core: Core<T>) {
		loop {
			select! {
				response = receiver.select_next_some() => {
					// Acquire mutex to write to buffer
					let mut buffer_guard = network_core.stream_response_buffer.lock().await;
					match response {
						// Send response to request operations specified by the application layer
						StreamData::ToApplication(stream_id, response) => match response {
							// Error
							AppResponse::Error(error) => buffer_guard.insert(stream_id, Err(error)),
							res @ AppResponse::Echo(..) => buffer_guard.insert(stream_id, Ok(res)),
							res @ AppResponse::DailPeerSuccess(..) => buffer_guard.insert(stream_id, Ok(res)),
							res @ AppResponse::KademliaStoreRecordSuccess => buffer_guard.insert(stream_id, Ok(res)),
							res @ AppResponse::KademliaLookupSuccess(..) => buffer_guard.insert(stream_id, Ok(res)),
							res @ AppResponse::KademliaGetProviders{..} => buffer_guard.insert(stream_id, Ok(res)),
							res @ AppResponse::KademliaNoProvidersFound => buffer_guard.insert(stream_id, Ok(res)),
							res @ AppResponse::KademliaGetRoutingTableInfo { .. } => buffer_guard.insert(stream_id, Ok(res)),
							res @ AppResponse::FetchData(..) => buffer_guard.insert(stream_id, Ok(res)),
							res @ AppResponse::GetNetworkInfo{..} => buffer_guard.insert(stream_id, Ok(res)),
							res @ AppResponse::GossipsubBroadcastSuccess => buffer_guard.insert(stream_id, Ok(res)),
							res @ AppResponse::GossipsubJoinSuccess => buffer_guard.insert(stream_id, Ok(res)),
							res @ AppResponse::GossipsubExitSuccess => buffer_guard.insert(stream_id, Ok(res)),
							res @ AppResponse::GossipsubBlacklistSuccess => buffer_guard.insert(stream_id, Ok(res)),
							res @ AppResponse::GossipsubGetInfo{..} => buffer_guard.insert(stream_id, Ok(res)),
						},
						_ => false
					};
				}
			}
		}
	}

	/// Handle async operations, which basically involved handling two major data sources:
	/// 
	/// - Streams coming from the application layer.
	/// - Events generated by (libp2p) network activities.
	///
	/// Important information are sent to the application layer over a (mpsc) stream.
	async fn handle_async_operations(
		mut swarm: Swarm<CoreBehaviour>,
		mut network_info: NetworkInfo,
		mut network_sender: Sender<StreamData>,
		mut receiver: Receiver<StreamData>,
		mut network_core: Core<T>,
	) {
		let mut exec_queue_1 = ExecQueue::new();
		let mut exec_queue_2 = ExecQueue::new();
		let mut exec_queue_3 = ExecQueue::new();
		let mut exec_queue_4 = ExecQueue::new();

		// Loop to handle incoming application streams indefinitely.
		loop {
			select! {
				// handle incoming stream data
				stream_data = receiver.next() => {
					match stream_data {
						Some(incoming_data) => {
							match incoming_data {
								StreamData::FromApplication(stream_id, app_data) => {
									// Trackable stream id
									let stream_id = stream_id;
									match app_data {
										// Put back into the stream what we read from it
										AppData::Echo(message) => {
											// Send the response back to the application layer
											let _ = network_sender.send(StreamData::ToApplication(stream_id, AppResponse::Echo(message))).await;
										},
										AppData::DailPeer(peer_id, multiaddr) => {
											if let Ok(multiaddr) = multiaddr.parse::<Multiaddr>() {
												// Add to routing table
												swarm.behaviour_mut().kademlia.add_address(&peer_id, multiaddr.clone());
												if let Ok(_) = swarm.dial(peer_id) {
													// Send the response back to the application layer
													let _ = network_sender.send(StreamData::ToApplication(stream_id, AppResponse::DailPeerSuccess(multiaddr.to_string()))).await;
												} else {
													// Return error
													let _ = network_sender.send(StreamData::ToApplication(stream_id, AppResponse::Error(NetworkError::DailPeerError))).await;
												}
											}
										},
										// Store a value in the DHT and (optionally) on explicit specific peers
										AppData::KademliaStoreRecord { key, value, expiration_time, explicit_peers } => {
											// create a kad record
											let mut record = Record::new(key.clone(), value);

											// Set (optional) expiration time
											record.expires = expiration_time;

											// Insert into DHT
											if let Ok(_) = swarm.behaviour_mut().kademlia.put_record(record.clone(), kad::Quorum::One) {
												// Send streamId to libp2p events, to track response
												exec_queue_1.push(stream_id).await;

												// Cache record on peers explicitly (if specified)
												if let Some(explicit_peers) = explicit_peers {
													// Extract PeerIds
													let peers = explicit_peers.iter().map(|peer_id_string| {
														PeerId::from_bytes(&peer_id_string.from_base58().unwrap_or_default())
													}).filter_map(Result::ok).collect::<Vec<_>>();

													swarm.behaviour_mut().kademlia.put_record_to(record, peers.into_iter(), kad::Quorum::One);
												}
											} else {
												// Return error
												let _ = network_sender.send(StreamData::ToApplication(stream_id, AppResponse::Error(NetworkError::KadStoreRecordError(key)))).await;
											}
										},
										// Perform a lookup in the DHT
										AppData::KademliaLookupRecord { key } => {
											let _ = swarm.behaviour_mut().kademlia.get_record(key.clone().into());

											// Send streamId to libp2p events, to track response
											exec_queue_2.push(stream_id).await;
										},
										// Perform a lookup of peers that store a record
										AppData::KademliaGetProviders { key } => {
											let _ = swarm.behaviour_mut().kademlia.get_providers(key.clone().into());

											// Send streamId to libp2p events, to track response
											exec_queue_3.push(stream_id).await;
										}
										// Stop providing a record on the network
										AppData::KademliaStopProviding { key } => {
											swarm.behaviour_mut().kademlia.stop_providing(&key.into());
										}
										// Remove record from local store
										AppData::KademliaDeleteRecord { key } => {
											swarm.behaviour_mut().kademlia.remove_record(&key.into());
										}
										// Return important routing table info. We could return kbuckets depending on needs, for now it's just the network ID.
										AppData::KademliaGetRoutingTableInfo => {
											// Send the response back to the application layer
											let _ = network_sender.send(StreamData::ToApplication(stream_id, AppResponse::KademliaGetRoutingTableInfo{protocol_id: network_info.id.to_string()})).await;
										},
										// Fetch data quickly from a peer over the network
										AppData::FetchData { keys, peer } => {
											// Construct the RPC object
											let rpc = Rpc::ReqResponse { data: keys.clone() };

											// Inform the swarm to make the request
											let _ = swarm
												.behaviour_mut()
												.request_response
												.send_request(&peer, rpc);

											// Send streamId to libp2p events, to track response
											exec_queue_4.push(stream_id).await;
										},
										// Return important information about the node
										AppData::GetNetworkInfo => {
											// Connected peers
											let connected_peers = swarm.connected_peers().map(|peer| peer.to_owned()).collect::<Vec<_>>();

											// External Addresses
											let external_addresses = swarm.listeners().map(|multiaddr| multiaddr.to_string()).collect::<Vec<_>>();

											// Send the response back to the application layer
											let _ = network_sender.send(StreamData::ToApplication(stream_id, AppResponse::GetNetworkInfo { peer_id: swarm.local_peer_id().clone(), connected_peers, external_addresses })).await;
										},
										// Send gossip message to peers
										AppData::GossipsubBroadcastMessage { message, topic } => {
											// Get the topic hash
											let topic_hash = TopicHash::from_raw(topic);

											// Marshall message into a single string
											let message = message.join("~#~");

											// Check if we're already subscribed to the topic
											let is_subscribed = swarm.behaviour().gossipsub.mesh_peers(&topic_hash).any(|peer| peer == swarm.local_peer_id());

											// Gossip
											if swarm
												.behaviour_mut().gossipsub
												.publish(topic_hash, message.as_bytes()).is_ok() && !is_subscribed {
													// Send the response back to the application layer
													let _ = network_sender.send(StreamData::ToApplication(stream_id, AppResponse::GossipsubBroadcastSuccess)).await;
											} else {
												// Return error
												let _ = network_sender.send(StreamData::ToApplication(stream_id, AppResponse::Error(NetworkError::GossipsubBroadcastMessageError))).await;
											}
										},
										// Join a mesh network
										AppData::GossipsubJoinNetwork(topic) => {
											// Create a new topic
											let topic = IdentTopic::new(topic);

											// Subscribe
											if swarm.behaviour_mut().gossipsub.subscribe(&topic).is_ok() {
												// Send the response back to the application layer
												let _ = network_sender.send(StreamData::ToApplication(stream_id, AppResponse::GossipsubJoinSuccess)).await;
											} else {
												// Return error
												let _ = network_sender.send(StreamData::ToApplication(stream_id, AppResponse::Error(NetworkError::GossipsubJoinNetworkError))).await;
											}
										},
										// Get information concerning our gossiping
										AppData::GossipsubGetInfo => {
											// Topics we're subscribed to
											let subscribed_topics = swarm.behaviour().gossipsub.topics().map(|topic| topic.clone().into_string()).collect::<Vec<_>>();

											// Peers we know and the topics they are subscribed too
											let mesh_peers = swarm.behaviour().gossipsub.all_peers().map(|(peer, topics)| {
												(peer.to_owned(), topics.iter().map(|&t| t.clone().as_str().to_owned()).collect::<Vec<_>>())
											}).collect::<Vec<_>>();

											// Retrieve blacklist
											let blacklist = network_info.gossipsub.blacklist.into_inner();

											// Send the response back to the application layer
											let _ = network_sender.send(StreamData::ToApplication(stream_id, AppResponse::GossipsubGetInfo { topics: subscribed_topics, mesh_peers, blacklist })).await;
										},
										// Exit a network we're a part of
										AppData::GossipsubExitNetwork(topic) => {
											// Create a new topic
											let topic = IdentTopic::new(topic);

											// Subscribe
											if swarm.behaviour_mut().gossipsub.unsubscribe(&topic).is_ok() {
												// Send the response back to the application layer
												let _ = network_sender.send(StreamData::ToApplication(stream_id, AppResponse::GossipsubExitSuccess)).await;
											} else {
												// Return error
												let _ = network_sender.send(StreamData::ToApplication(stream_id, AppResponse::Error(NetworkError::GossipsubJoinNetworkError))).await;
											}
										}
										// Blacklist a peer explicitly
										AppData::GossipsubBlacklistPeer(peer) => {
											// Add to list
											swarm.behaviour_mut().gossipsub.blacklist_peer(&peer);

											// Add peer to blacklist
											network_info.gossipsub.blacklist.list.insert(peer);

											// Send the response back to the application layer
											let _ = network_sender.send(StreamData::ToApplication(stream_id, AppResponse::GossipsubBlacklistSuccess)).await;
										},
										// Remove a peer from the blacklist
										AppData::GossipsubFilterBlacklist(peer) => {
											// Add to list
											swarm.behaviour_mut().gossipsub.remove_blacklisted_peer(&peer);

											// Add peer to blacklist
											network_info.gossipsub.blacklist.list.remove(&peer);

											// Send the response back to the application layer
											let _ = network_sender.send(StreamData::ToApplication(stream_id, AppResponse::GossipsubBlacklistSuccess)).await;
										},
									}
								}
								_ => {}
							}
						},
						_ => {}
					}
				},
				swarm_event = swarm.next() => {
					match swarm_event {
						Some(event) => {
							match event {
								SwarmEvent::NewListenAddr {
									listener_id,
									address,
								} => {
									// call configured handler
									network_core.state.new_listen_addr(swarm.local_peer_id().to_owned(), listener_id, address);
								}
								SwarmEvent::Behaviour(event) => match event {
									// Ping
									CoreEvent::Ping(ping::Event {
										peer,
										connection: _,
										result,
									}) => {
										match result {
											// Inbound ping succes
											Ok(duration) => {
												// In handling the ping error policies, we only bump up an error count when there is CONCURRENT failure.
												// If the peer becomes responsive, its recorded error count decays by 50% on every success, until it gets to 1

												// Enforce a 50% decay on the count of outbound errors
												if let Some(err_count) =
													network_info.ping.manager.outbound_errors.get(&peer)
												{
													let new_err_count = (err_count / 2) as u16;
													network_info
														.ping
														.manager
														.outbound_errors
														.insert(peer, new_err_count);
												}

												// Enforce a 50% decay on the count of outbound errors
												if let Some(timeout_err_count) =
													network_info.ping.manager.timeouts.get(&peer)
												{
													let new_err_count = (timeout_err_count / 2) as u16;
													network_info
														.ping
														.manager
														.timeouts
														.insert(peer, new_err_count);
												}

												// Call custom handler
												network_core.state.outbound_ping_success(peer, duration);
											}
											// Outbound ping failure
											Err(err_type) => {
												println!("not on me");
												// Handle error by examining selected policy
												match network_info.ping.policy {
													PingErrorPolicy::NoDisconnect => {
														// Do nothing, we can't disconnect from peer under any circumstances
													}
													PingErrorPolicy::DisconnectAfterMaxErrors(max_errors) => {
														// Disconnect after we've recorded a certain number of concurrent errors

														// Get peer entry for outbound errors or initialize peer
														let err_count = network_info
															.ping
															.manager
															.outbound_errors
															.entry(peer)
															.or_insert(0);

														if *err_count != max_errors {
															// Disconnect peer
															let _ = swarm.disconnect_peer_id(peer);

															// Remove entry to clear peer record incase it connects back and becomes responsive
															network_info
																.ping
																.manager
																.outbound_errors
																.remove(&peer);
														} else {
															// Bump the count up
															*err_count += 1;
														}
													}
													PingErrorPolicy::DisconnectAfterMaxTimeouts(
														max_timeout_errors,
													) => {
														// Disconnect after we've recorded a certain number of concurrent TIMEOUT errors

														// First make sure we're dealing with only the timeout errors
														if let Failure::Timeout = err_type {
															// Get peer entry for outbound errors or initialize peer
															let err_count = network_info
																.ping
																.manager
																.timeouts
																.entry(peer)
																.or_insert(0);

															if *err_count != max_timeout_errors {
																// Disconnect peer
																let _ = swarm.disconnect_peer_id(peer);

																// Remove entry to clear peer record incase it connects back and becomes responsive
																network_info
																	.ping
																	.manager
																	.timeouts
																	.remove(&peer);
															} else {
																// Bump the count up
																*err_count += 1;
															}
														}
													}
												}

												// Call custom handler
												network_core.state.outbound_ping_error(peer, err_type);
											}
										}
									}
									// Kademlia
									CoreEvent::Kademlia(event) => match event {
										kad::Event::OutboundQueryProgressed { result, .. } => match result {
											kad::QueryResult::GetProviders(Ok(success)) => {
												match success {
													kad::GetProvidersOk::FoundProviders { key, providers, .. } => {
														// Stringify the PeerIds
														let peer_id_strings = providers.iter().map(|peer_id| {
															peer_id.to_base58()
														}).collect::<Vec<_>>();

														// Receive data from our one-way channel
														if let Some(stream_id) = exec_queue_3.pop().await {
															// Send the response back to the application layer
															let _ = network_sender.send(StreamData::ToApplication(stream_id, AppResponse::KademliaGetProviders{ key: key.to_vec(), providers: peer_id_strings })).await;
														}
													},
													// No providers found
													_ => {
														// Receive data from our one-way channel
														if let Some(stream_id) = exec_queue_3.pop().await {
															// Send the response back to the application layer
															let _ = network_sender.send(StreamData::ToApplication(stream_id, AppResponse::KademliaNoProvidersFound)).await;
														}
													}
												}
											},

											kad::QueryResult::GetProviders(Err(_)) => {
												// Receive data from our one-way channel
												if let Some(stream_id) = exec_queue_3.pop().await {
													// Send the response back to the application layer
													let _ = network_sender.send(StreamData::ToApplication(stream_id, AppResponse::KademliaNoProvidersFound)).await;
												}
											},
											kad::QueryResult::GetRecord(Ok(kad::GetRecordOk::FoundRecord(
												kad::PeerRecord { record:kad::Record{ value, .. }, .. },
											))) => {
												// Receive data from out one-way channel
												if let Some(stream_id) = exec_queue_2.pop().await {
													// Send the response back to the application layer
													let _ = network_sender.send(StreamData::ToApplication(stream_id, AppResponse::KademliaLookupSuccess(value))).await;
												}
											}
											kad::QueryResult::GetRecord(Ok(_)) => {
												// TODO!: How do we track this?
											},
											kad::QueryResult::GetRecord(Err(e)) => {
												let key = match e {
													kad::GetRecordError::NotFound { key, .. } => key,
													kad::GetRecordError::QuorumFailed { key, .. } => key,
													kad::GetRecordError::Timeout { key } => key,
												};

												// Receive data from out one-way channel
												if let Some(stream_id) = exec_queue_2.pop().await {
													// Send the error back to the application layer
													let _ = network_sender.send(StreamData::ToApplication(stream_id, AppResponse::Error(NetworkError::KadFetchRecordError(key.to_vec())))).await;
												}
											}
											kad::QueryResult::PutRecord(Ok(kad::PutRecordOk { key })) => {
												// Receive data from our one-way channel
												if let Some(stream_id) = exec_queue_1.pop().await {
													// Send the response back to the application layer
													let _ = network_sender.send(StreamData::ToApplication(stream_id, AppResponse::KademliaStoreRecordSuccess)).await;
												}

												// Call handler
												network_core.state.kademlia_put_record_success(key.to_vec());
											}
											kad::QueryResult::PutRecord(Err(e)) => {
												println!("{:?}", e);
												let key = match e {
													kad::PutRecordError::QuorumFailed { key, .. } => key,
													kad::PutRecordError::Timeout { key, .. } => key,
												};

												if let Some(stream_id) = exec_queue_1.pop().await {
													// Send the error back to the application layer
													let _ = network_sender.send(StreamData::ToApplication(stream_id, AppResponse::Error(NetworkError::KadStoreRecordError(key.to_vec())))).await;
												}

												// Call handler
												network_core.state.kademlia_put_record_error();
											}
											kad::QueryResult::StartProviding(Ok(kad::AddProviderOk {
												key,
											})) => {
												// Call handler
												network_core.state.kademlia_start_providing_success(key.to_vec());
											}
											kad::QueryResult::StartProviding(Err(_)) => {
												// Call handler
												network_core.state.kademlia_start_providing_error();
											}
											_ => {}
										},
										// Other events we don't care about
										_ => {}
									},
									// Identify
									CoreEvent::Identify(event) => match event {
										identify::Event::Received { peer_id, info } => {
											// We just recieved an `Identify` info from a peer.s
											network_core.state.identify_info_recieved(peer_id, info.clone());

											// disconnect from peer of the network id is different
											if info.protocol_version != network_info.id.as_ref() {
												// disconnect
												let _ = swarm.disconnect_peer_id(peer_id);
											} else {
												// add to routing table if not present already
												let _ = swarm.behaviour_mut().kademlia.add_address(&peer_id, info.listen_addrs[0].clone());
											}
										}
										// Remaining `Identify` events are not actively handled
										_ => {}
									},
									// Request-response
									CoreEvent::RequestResponse(event) => match event {
										request_response::Event::Message { peer: _, message } => match message {
												// A request just came in
												request_response::Message::Request { request_id: _, request, channel } => {
													// Parse request
													match request {
														Rpc::ReqResponse { data } => {
															// Pass request data to configured request handler
															let response_data = network_core.state.rpc_handle_incoming_message(data);

															// construct an RPC
															let response_rpc = Rpc::ReqResponse { data: response_data };

															// Send the response
															let _ = swarm.behaviour_mut().request_response.send_response(channel, response_rpc);
														}
													}
												},
												// We have a response message
												request_response::Message::Response { response, .. } => {
													// Receive data from our one-way channel
													if let Some(stream_id) = exec_queue_4.pop().await {
														match response {
															Rpc::ReqResponse { data } => {
																// Send the response back to the application layer
																let _ = network_sender.send(StreamData::ToApplication(stream_id, AppResponse::FetchData(data))).await;
															},
														}
													}
												},
										},
										request_response::Event::OutboundFailure { .. } => {
											// Receive data from out one-way channel
											if let Some(stream_id) = exec_queue_4.pop().await {
												// Send the error back to the application layer
												let _ = network_sender.send(StreamData::ToApplication(stream_id, AppResponse::Error(NetworkError::RpcDataFetchError))).await;
											}
										},
										_ => {}
									},
									// Gossipsub
									CoreEvent::Gossipsub(event) => match event {
										// We've recieved an inbound message
										gossipsub::Event::Message { propagation_source, message_id: _, message } => {
											// Pass incoming data to configured handler
											network_core.state.gossipsub_handle_incoming_message(propagation_source, message.data);
										},
										// A peer just subscribed
										gossipsub::Event::Subscribed { peer_id, topic } => {
											// Call handler
											network_core.state.gossipsub_subscribe_message_recieved(peer_id, topic.to_string());
										},
										// A peer just unsubscribed
										gossipsub::Event::Unsubscribed { peer_id, topic } => {
											// Call handler
											network_core.state.gossipsub_unsubscribe_message_recieved(peer_id, topic.to_string());
										},
										_ => {},
									}
								},
								SwarmEvent::ConnectionEstablished {
									peer_id,
									connection_id,
									endpoint,
									num_established,
									concurrent_dial_errors: _,
									established_in,
								} => {
									// call configured handler
									network_core.state.connection_established(
										peer_id,
										connection_id,
										&endpoint,
										num_established,
										established_in,
									);
								}
								SwarmEvent::ConnectionClosed {
									peer_id,
									connection_id,
									endpoint,
									num_established,
									cause,
								} => {
									// call configured handler
									network_core.state.connection_closed(
										peer_id,
										connection_id,
										&endpoint,
										num_established,
										cause,
									);
								}
								SwarmEvent::ExpiredListenAddr {
									listener_id,
									address,
								} => {
									// call configured handler
									network_core.state.expired_listen_addr(listener_id, address);
								}
								SwarmEvent::ListenerClosed {
									listener_id,
									addresses,
									reason: _,
								} => {
									// call configured handler
									network_core.state.listener_closed(listener_id, addresses);
								}
								SwarmEvent::ListenerError {
									listener_id,
									error: _,
								} => {
									// call configured handler
									network_core.state.listener_error(listener_id);
								}
								SwarmEvent::Dialing {
									peer_id,
									connection_id,
								} => {
									// call configured handler
									network_core.state.dialing(peer_id, connection_id);
								}
								SwarmEvent::NewExternalAddrCandidate { address } => {
									// call configured handler
									network_core.state.new_external_addr_candidate(address);
								}
								SwarmEvent::ExternalAddrConfirmed { address } => {
									// call configured handler
									network_core.state.external_addr_confirmed(address);
								}
								SwarmEvent::ExternalAddrExpired { address } => {
									// call configured handler
									network_core.state.external_addr_expired(address);
								}
								SwarmEvent::IncomingConnection {
									connection_id,
									local_addr,
									send_back_addr,
								} => {
									// call configured handler
									network_core.state.incoming_connection(connection_id, local_addr, send_back_addr);
								}
								SwarmEvent::IncomingConnectionError {
									connection_id,
									local_addr,
									send_back_addr,
									error: _,
								} => {
									// call configured handler
									network_core.state.incoming_connection_error(
										connection_id,
										local_addr,
										send_back_addr,
									);
								}
								SwarmEvent::OutgoingConnectionError {
									connection_id,
									peer_id,
									error: _,
								} => {
									// call configured handler
									network_core.state.outgoing_connection_error(connection_id,  peer_id);
								}
								_ => {},
							}
						},
						_ => {}
					}
				}
			}
		}
	}
}<|MERGE_RESOLUTION|>--- conflicted
+++ resolved
@@ -101,22 +101,14 @@
 	}
 }
 
-<<<<<<< HEAD
 /// Implement gossipsub events for [`CoreEvent`].
-=======
-/// Implement gossipsub events for [`CoreEvent`]
->>>>>>> 3f858c37
 impl From<gossipsub::Event> for CoreEvent {
 	fn from(event: gossipsub::Event) -> Self {
 		CoreEvent::Gossipsub(event)
 	}
 }
 
-<<<<<<< HEAD
 /// Structure containing necessary data to build [`Core`].
-=======
-/// Structure containing necessary data to build [`Core`]
->>>>>>> 3f858c37
 pub struct CoreBuilder<T: EventHandler + Clone + Send + Sync + 'static> {
 	network_id: StreamProtocol,
 	keypair: Keypair,
@@ -550,11 +542,7 @@
 		// Two streams will be opened: The first mpsc stream will allow SwarmNL push data to the
 		// application and the application will consume it (single consumer). The second stream
 		// will have SwarmNl (being the consumer) recieve data and commands from multiple areas
-<<<<<<< HEAD
 		// in the application.
-=======
-		// in the application;
->>>>>>> 3f858c37
 		let (application_sender, network_receiver) =
 			mpsc::channel::<StreamData>(STREAM_BUFFER_CAPACITY);
 		let (network_sender, application_receiver) =
